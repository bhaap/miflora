--- conflicted
+++ resolved
@@ -1,11 +1,7 @@
 from setuptools import setup, find_packages
 
 setup(name='miflora',
-<<<<<<< HEAD
-      version='0.1.10',
-=======
-      version='0.1.11',
->>>>>>> 71942e26
+      version='0.1.12',
       description='Library to read data from Mi Flora sensor',
       url='https://github.com/open-homeautomation/miflora',
       author='Daniel Matuschek',
